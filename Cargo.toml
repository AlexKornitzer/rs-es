[package]
name = "rs-es"
version = "0.8.0"
authors = ["Ben Ashford"]
license = "Apache-2.0"
repository = "https://github.com/benashford/rs-es"
documentation = "http://benashford.github.io/rs-es/rs_es/index.html"
description = "Client for the ElasticSearch REST API"
readme = "README.md"
keywords = ["elasticsearch", "elastic"]
exclude = ["devbox/**/*", "docker-dev.yml"]

[lib]
name = "rs_es"

[features]
default = ["ssl"]
<<<<<<< HEAD
ssl = ["hyper/ssl"]
=======
ssl = ["hyper-openssl"]
>>>>>>> e185abac

[dependencies]
hyper = "^0.10"
hyper-openssl = { version = "^0.2", optional = true }
log = "^0.3"
maplit = "^0.1"
serde = "^0.8.19"
serde_json = "^0.8.1"
serde_derive = "^0.8.19"
url = "^1.2"

[dev-dependencies]
env_logger = "^0.4"
regex = "^0.2"<|MERGE_RESOLUTION|>--- conflicted
+++ resolved
@@ -15,11 +15,7 @@
 
 [features]
 default = ["ssl"]
-<<<<<<< HEAD
-ssl = ["hyper/ssl"]
-=======
 ssl = ["hyper-openssl"]
->>>>>>> e185abac
 
 [dependencies]
 hyper = "^0.10"
